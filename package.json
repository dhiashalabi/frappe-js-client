--- conflicted
+++ resolved
@@ -1,11 +1,6 @@
 {
     "name": "@mussnad/frappe-next-sdk",
-<<<<<<< HEAD
-    "version": "1.1.1",
-=======
     "version": "1.3.1",
-    "private": true,
->>>>>>> 5f9ffb70
     "type": "module",
     "description": "Next-generation TypeScript client for Frappe REST APIs, built on axios for robust, type-safe integration.",
     "main": "dist/index.js",
